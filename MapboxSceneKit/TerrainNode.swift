import Foundation
import SceneKit
import CoreLocation

/**
 The `TerrainNode` object represents the easiest way to generate terrain in SceneKit (if you prefer a custom solution, see the methods on `MapboxImageAPI`
 to help get you started with a custom solution using the base data.
 **/
@objc(MBTerrainNode)
open class TerrainNode: SCNNode {

    /// Callback typealias for when the new geometry has been loaded based on RGB heightmaps.
    public typealias TerrainLoadCompletion = (NSError?) -> Void
    
    /// Basic TerrainNode Information
    private let southWestCorner: CLLocation
    private let northEastCorner: CLLocation
    private let styleZoomLevel: Int
    private var terrainZoomLevel: Int
    
    /// Unit conversions
    fileprivate let metersPerLat: Double
    fileprivate let metersPerLon: Double
    private(set) internal var metersPerPixelX: Double = 0
    private(set) internal var metersPerPixelY: Double = 0
    
    /// TerrainNode Sizes
    fileprivate var terrainHeights = [[Double]]()
<<<<<<< HEAD
    private let api: MapboxImageAPI

=======
    fileprivate var terrainSizeMeters: CGSize {
            let x = Double(northEastCorner.coordinate.longitude - southWestCorner.coordinate.longitude) * metersPerLon
            let z = Double(northEastCorner.coordinate.latitude - southWestCorner.coordinate.latitude) * metersPerLat
            return CGSize(width: x, height: z)
    }
    
    fileprivate var terrainImageSize: CGSize = CGSize.zero {
        didSet {
            //update meters per pixel value when terrain image size changes
            metersPerPixelX = Double(abs(terrainSizeMeters.width)) / Double(terrainImageSize.width)
            metersPerPixelY = Double(abs(terrainSizeMeters.height)) / Double(terrainImageSize.height)
        }
    }
    
    /// Convenience tuple represending the bounds of altitude after heightmaps have been loaded.
    private(set) var altitudeBounds: (CLLocationDistance, CLLocationDistance) = (0.0, 1.0)
    
    /// APIs and Tile fetching
    private let api = MapboxImageAPI()
>>>>>>> 1e26d4c1
    fileprivate var pendingFetches = [UUID]()
    private static let queue = DispatchQueue(label: "com.mapbox.scenekit.processing", attributes: [.concurrent])

    required public init?(coder aDecoder: NSCoder) {
        fatalError("init(coder:) has not been implemented")
    }
    
<<<<<<< HEAD
    @objc convenience public init(minLat: CLLocationDegrees, maxLat: CLLocationDegrees, minLon: CLLocationDegrees, maxLon: CLLocationDegrees) {
        self.init(api: MapboxImageAPI(), minLat: minLat, maxLat: maxLat, minLon: minLon, maxLon: maxLon)
    }
    
    @objc convenience public init(mapboxAccessToken: String, minLat: CLLocationDegrees, maxLat: CLLocationDegrees, minLon: CLLocationDegrees, maxLon: CLLocationDegrees) {
        self.init(api: MapboxImageAPI(mapboxAccessToken: mapboxAccessToken), minLat: minLat, maxLat: maxLat, minLon: minLon, maxLon: maxLon)
    }

    private init(api: MapboxImageAPI, minLat: CLLocationDegrees, maxLat: CLLocationDegrees, minLon: CLLocationDegrees, maxLon: CLLocationDegrees) {
        assert(minLat >= -90.0 && minLat <= 90.0 && maxLat >= -90.0 && maxLat <= 90.0, "lats must be between -90.0 and 90.0")
        assert(minLon >= -180.0 && minLon <= 180.0 && maxLon >= -180.0 && maxLon <= 180.0, "lons must be between -180.0 and 180.0")
        assert(minLat < maxLat, "minLat must be less than maxLat")
        assert(minLon < maxLon, "minLon must be less than maxLon")

        self.api = api
        latBounds = (minLat, maxLat)
        lonBounds = (minLon, maxLon)
        metersPerLat = 1 / Math.metersToDegreesForLat(at: maxLon)
        metersPerLon = 1 / Math.metersToDegreesForLon(at: maxLat)

        let maxLocation = CLLocation(latitude: maxLat, longitude: maxLon)
        let minLocation = CLLocation(latitude: minLat, longitude: minLon)
        let distance = maxLocation.distance(from: minLocation) / 1000.0

        initialTerrainZoomLevel = TerrainNode.zoomLevelAtLatitude(lat: maxLat - minLat, distance: distance)
=======
    @objc public init(southWestCorner: CLLocation, northEastCorner: CLLocation) {
        
        assert(CLLocationCoordinate2DIsValid(southWestCorner.coordinate), "TerrainNode southWestCorner coordinates are invalid.")
        assert(CLLocationCoordinate2DIsValid(northEastCorner.coordinate), "TerrainNode northEastCorner coordinates are invalid.")
        assert(southWestCorner.coordinate.latitude < northEastCorner.coordinate.latitude, "southWestCorner must be South of northEastCorner")
        assert(southWestCorner.coordinate.longitude < northEastCorner.coordinate.longitude, "southWestCorner must be West of northEastCorner")
        
        self.southWestCorner = southWestCorner
        self.northEastCorner = northEastCorner
        self.styleZoomLevel = Math.zoomLevelForBounds(southWestCorner: southWestCorner,
                                                               northEastCorner: northEastCorner)
        self.terrainZoomLevel = min(styleZoomLevel, Constants.maxTerrainRGBZoomLevel)
        
        self.metersPerLat = 1 / Math.metersToDegreesForLat(atLongitude: northEastCorner.coordinate.longitude)
        self.metersPerLon = 1 / Math.metersToDegreesForLon(atLatitude: northEastCorner.coordinate.latitude)

>>>>>>> 1e26d4c1
        super.init()
        geometry = SCNBox(width: terrainSizeMeters.width,
                          height: 10.0,
                          length: terrainSizeMeters.height,
                          chamferRadius: 0.0)
    }

    @objc public convenience init(minLat: CLLocationDegrees, maxLat: CLLocationDegrees, minLon: CLLocationDegrees, maxLon: CLLocationDegrees) {
        self.init(southWestCorner: CLLocation(latitude: minLat, longitude: minLon),
                  northEastCorner: CLLocation(latitude: maxLat, longitude: maxLon))
    }

    deinit {
        for task in pendingFetches {
            api.cancelRequestWithID(task)
        }
    }

    private func centerPivot() {
        var min = SCNVector3Zero
        var max = SCNVector3Zero
        self.__getBoundingBoxMin(&min, max: &max)
        self.pivot = SCNMatrix4MakeTranslation(min.x + (max.x - min.x) / 2,
                                               min.y,
                                               min.z + (max.z - min.z) / 2)
    }

    //MARK: - Public API

    /// Will return the local position relative to the terrain node for a given lat/lon/alt.
    ///
    /// - Parameter location: Location in the real world.
    /// - Returns: Vector position should be converted from the terrain local space to the world space (or another node's corrdinate space, as needed).
    @objc public func positionForLocation(_ location: CLLocation) -> SCNVector3 {
        let coords = latLonToMeters(location: location)
        let groundLevel = heightForLocalPosition(SCNVector3(coords.x, 0.0, coords.z))
        
        return SCNVector3(coords.x, Float(max(groundLevel, location.altitude)), coords.z)
    }
    
    /// Returns the height at ground level of the terrain node at a given local position.
    ///
    /// - Parameter position: postion for the height lookup in the terrainNode's local space.
    /// - Returns: height value at the input position. Apply this to the Y component of the input position to place it on the TerrainNode's surface.
    @objc public func heightForLocalPosition(_ position: SCNVector3) -> Double {
        let coords = (x: position.x, z: position.z)
        
        if let groundLevel = TerrainNode.height(heights: terrainHeights, x: coords.x, z: coords.z, metersPerX: metersPerPixelX, metersPerY: metersPerPixelY) {
            return groundLevel
        } else {
            return 0.0
        }
    }
    
    /// Begins the fetch of terrain-rgb data throught the mapbox API, and then updates the geometry to repersent a to-scale model of the terrain at this location.
    /// Fetches an image representing a style (either mapbox or user created) to cover this terrain node.
    ///
    /// - Parameters:
    ///   - minWallHeight: Padding amount (in meters) of the walls beyond the returned altitude minumum for the region.
    ///   - multiplier: Scale factor used to artificially exaggerate or flatten the terrain heights. Useful if you are trying to make an area with relatively flat terrain look for dramatic. Default 1.
    ///   - shadows: Depending on your applied texture / style, you may want to enable dynamic shadowing based on the contour of the terrain for interaction with Scene Kit lighting.
    ///   - style: Mapbox style ID for given texture.
    ///   - heightProgress: Handler for height progress change.
    ///   - heightCompletion: Handler for complete height update.
    ///   - textureProgress: Handler for texture progress change.
    ///   - textureCompletion: Handler for complete texture update. It is up to the caller to apply it as a material component, but this gives the caller the opportunity to modify the image or apply it as something other then default diffuse contents. For the simplist usage, you'll want to apply it as the diffuse contents in position 4 (the top): `myTerrainNode.geometry?.materials[4].diffuse.contents = image`.
    @objc public func fetchTerrainAndTexture(minWallHeight: CLLocationDistance = 0.0, multiplier: Float = 1, enableDynamicShadows shadows: Bool = false, textureStyle style: String,
                                             heightProgress: MapboxImageAPI.TileLoadProgressCallback? = nil, heightCompletion: @escaping TerrainLoadCompletion,
                                             textureProgress: MapboxImageAPI.TileLoadProgressCallback? = nil, textureCompletion: @escaping MapboxImageAPI.TileLoadCompletion) {
        let retryNumber = Constants.maxRequestAttempts
        fetchTerrainAndTexture(minWallHeight: minWallHeight,
                               multiplier: multiplier,
                               enableDynamicShadows: shadows,
                               textureStyle: style,
                               retryNumber: retryNumber,
                               heightProgress: heightProgress,
                               heightCompletion: heightCompletion,
                               textureProgress: textureProgress,
                               textureCompletion: textureCompletion)
    }
    
    private func fetchTerrainAndTexture(minWallHeight: CLLocationDistance = 0.0, multiplier: Float, enableDynamicShadows shadows: Bool = false, textureStyle style: String,
                                        retryNumber: Int, heightProgress: MapboxImageAPI.TileLoadProgressCallback? = nil,
                                        heightCompletion: @escaping TerrainLoadCompletion, textureProgress: MapboxImageAPI.TileLoadProgressCallback? = nil,
                                        textureCompletion: @escaping MapboxImageAPI.TileLoadCompletion) {
        
        fetchTerrainHeights(minWallHeight: minWallHeight,
                            multiplier: multiplier,
                            enableDynamicShadows: shadows,
                            zoomLevel: terrainZoomLevel,
                            retryNumber: retryNumber,
                            progress: heightProgress) {
            [weak self] heightFetchError in
            guard let `self` = self else { return }
            guard let heightFetchError = heightFetchError else {
                // if there is no fetch error, height data is available
                heightCompletion(nil)
                return
            }
            
            // if there was an issue fetching heights, let's try for a different zoom level
            if retryNumber > 0 {
                self.terrainZoomLevel -= 1
                let decrementRetryNumber = retryNumber - 1
                self.fetchTerrainAndTexture(minWallHeight: minWallHeight,
                                            multiplier: multiplier,
                                            enableDynamicShadows: shadows,
                                            textureStyle: style,
                                            retryNumber: decrementRetryNumber,
                                            heightProgress: heightProgress,
                                            heightCompletion: heightCompletion,
                                            textureProgress: textureProgress,
                                            textureCompletion: textureCompletion)
            } else { // fail download when there's no height data for any zoom level
                heightCompletion(heightFetchError)
                textureProgress?(1, 1)
                textureCompletion(nil, heightFetchError)
            }
        }
        
        //fetch texture in parallel to heights
        self.fetchTerrainTexture(style, zoom: self.styleZoomLevel,
                                 progress: textureProgress,
                                 completion: textureCompletion)
    }
    
    /// DEPRECATED - Please use instead fetchTerrainAndTexture.
    /// Begins the fetch of terrain-rgb data throught the mapbox API, and then updates the geometry to repersent a to-scale model of the terrain at this location.
    ///
    /// - Parameters:
    ///   - minWallHeight: Padding amount (in meters) of the walls beyond the returned altitude minumum for the region.
    ///   - multiplier: Scale factor used to artificially exaggerate or flatten the terrain heights. Useful if you are trying to make an area with relatively flat terrain look for dramatic. Default 1.
    ///   - shadows: Depending on your applied texture / style, you may want to enable dynamic shadowing based on the contour of the terrain for interaction with Scene Kit lighting.
    ///   - progress: Handler for height progress change.
    ///   - completion: Handler for complete height update.
    @available(*, deprecated, message: "DEPRECATED - Please use instead fetchTerrainAndTexture.")
    @objc public func fetchTerrainHeights(minWallHeight: CLLocationDistance = 0.0, multiplier: Float = 1, enableDynamicShadows shadows: Bool = false,
                                          progress: MapboxImageAPI.TileLoadProgressCallback? = nil, completion: @escaping TerrainLoadCompletion) {
    
        fetchTerrainHeights(minWallHeight: minWallHeight,
                            multiplier: multiplier,
                            enableDynamicShadows: shadows,
                            zoomLevel: self.terrainZoomLevel,
                            progress: progress,
                            completion: completion)
    }
    
    private func fetchTerrainHeights(minWallHeight: CLLocationDistance = 0.0, multiplier: Float, enableDynamicShadows shadows: Bool = false, zoomLevel: Int,
                                     retryNumber: Int = 3, progress: MapboxImageAPI.TileLoadProgressCallback? = nil, completion: @escaping TerrainLoadCompletion) {
        
        let southWestCorner = self.southWestCorner
        let northEastCorner = self.northEastCorner
        DispatchQueue.global(qos: .userInitiated).async { [weak self] in
            if let taskID = self?.api.image(forTileset: "mapbox.terrain-rgb",
                                            zoomLevel: zoomLevel,
                                            southWestCorner: southWestCorner,
                                            northEastCorner: northEastCorner,
                                            format: MapboxImageAPI.TileImageFormatPNG,
                                            progress: progress,
                                            completion: { image, fetchError in
                TerrainNode.queue.async {
                    if let image = image {
                        self?.applyTerrainHeightmap(image, withWallHeight: minWallHeight, multiplier: multiplier, enableShadows: shadows)
                    }
                    DispatchQueue.main.async() {
                        completion(fetchError)
                    }
                }
            }) {
                self?.pendingFetches.append(taskID)
            }
        }
    }

    /// DEPRECATED - Please use instead fetchTerrainAndTexture.
    /// Fetches an image representing a style (either mapbox or user created) to cover this terrain node.
    /// It is up to the caller to apply it as a material component, but this gives the caller the opportunity to modify the image or apply it as something other then default diffuse contents.
    /// For the simplist usage, you'll want to apply it as the diffuse contents in position 4 (the top): `myRerrainNode.geometry?.materials[4].diffuse.contents = image`.
    ///
    /// - Parameters:
    ///   - style: Mapbox style ID for given texture.
    ///   - progress: Handler for fetch progress change.
    ///   - completion: Handler for complete texture update.
    @available(*, deprecated, message: "DEPRECATED - Please use instead fetchTerrainAndTexture.")
    @objc public func fetchTerrainTexture(_ style: String, progress: MapboxImageAPI.TileLoadProgressCallback? = nil, completion: @escaping MapboxImageAPI.TileLoadCompletion) {
        fetchTerrainTexture(style, zoom: terrainZoomLevel, progress: progress, completion: completion)
    }
    
    private func fetchTerrainTexture(_ style: String, zoom: Int, progress: MapboxImageAPI.TileLoadProgressCallback? = nil, completion: @escaping MapboxImageAPI.TileLoadCompletion) {
        let southWestCorner = self.southWestCorner
        let northEastCorner = self.northEastCorner
        DispatchQueue.global(qos: .userInitiated).async { [weak self] in
            if let taskID = self?.api.image(forStyle: style,
                                            zoomLevel: zoom,
                                            southWestCorner: southWestCorner,
                                            northEastCorner: northEastCorner,
                                            progress: progress,
                                            completion: completion) {
                self?.pendingFetches.append(taskID)
            }
        }
    }

    //MARK: - Geometry Creation

    private func applyTerrainHeightmap(_ image: UIImage,
                                       withWallHeight wallHeight: CLLocationDistance? = nil,
                                       multiplier: Float, enableShadows shadows: Bool) {
        guard let pixelData = image.cgImage?.dataProvider?.data, let terrainData = CFDataGetBytePtr(pixelData) else {
            NSLog("Couldn't get CGImage color data for terrain")
            return
        }
        
        terrainImageSize = image.size

        var minZ = Double.greatestFiniteMagnitude
        var maxZ = Double.leastNormalMagnitude
        var newTerrainHeights = [[Double]]()
        newTerrainHeights.reserveCapacity(Int(terrainImageSize.height))

        for y in 0 ..< Int(terrainImageSize.height) {
            var rowData = [Double]()
            rowData.reserveCapacity(Int(terrainImageSize.width))
            for x in 0 ..< Int(terrainImageSize.width) {
                guard let z = TerrainNode.heightFromImage(x: x, y: y, terrainData: terrainData, terrainSize: terrainImageSize, multiplier: multiplier) else {
                    NSLog("Couldn't get Z data for {\(x),\(y)}")
                    continue
                }
                rowData.append(z)
                minZ = min(z, minZ)
                maxZ = max(z, maxZ)
            }
            newTerrainHeights.append(rowData)
        }

        terrainHeights = newTerrainHeights.map({ $0.map({ $0 - minZ + (wallHeight ?? 0.0) })})
        altitudeBounds = (minZ, maxZ)

        var vertices = [SCNVector3]()
        var normals = [SCNVector3]()
        var uvList: [vector_float2] = []
        var sources = [SCNGeometrySource]()
        var elements = [SCNGeometryElement]()

        //Adding these geometries in the same order they'd appear in an SCNBox, so previously applied materials stay on the same side / order
        if let wallHeight = wallHeight {
            let south = createGeometryForWall(xs: [Int](0..<Int(terrainImageSize.width)),
                                              ys: [Int(terrainImageSize.height) - 1],
                                              normal: SCNVector3Make(0, 0, -1),
                                              maxHeight: Float(maxZ + wallHeight - minZ),
                                              vertexOffset: vertices.count)
            vertices.append(contentsOf: south.vertices)
            normals.append(contentsOf: south.normals)
            uvList.append(contentsOf: south.uvList)
            elements.append(south.element)
            
            let east = createGeometryForWall(xs: [Int(terrainImageSize.width) - 1],
                                             ys: [Int](0..<Int(terrainImageSize.height)),
                                             normal: SCNVector3Make(1, 0, 0),
                                             maxHeight: Float(maxZ + wallHeight - minZ),
                                             vertexOffset: vertices.count)
            vertices.append(contentsOf: east.vertices)
            normals.append(contentsOf: east.normals)
            uvList.append(contentsOf: east.uvList)
            elements.append(east.element)

            let north = createGeometryForWall(xs: [Int](0..<Int(terrainImageSize.width)),
                                              ys: [0],
                                              normal: SCNVector3Make(0, 0, -1),
                                              maxHeight: Float(maxZ + wallHeight - minZ),
                                              vertexOffset: vertices.count)
            vertices.append(contentsOf: north.vertices)
            normals.append(contentsOf: north.normals)
            uvList.append(contentsOf: north.uvList)
            elements.append(north.element)

            let west = createGeometryForWall(xs: [0],
                                             ys: [Int](0..<Int(terrainImageSize.height)),
                                             normal: SCNVector3Make(1, 0, 0),
                                             maxHeight: Float(maxZ + wallHeight - minZ),
                                             vertexOffset: vertices.count)
            vertices.append(contentsOf: west.vertices)
            normals.append(contentsOf: west.normals)
            uvList.append(contentsOf: west.uvList)
            elements.append(west.element)
        }

        let top = createTopGeometry(vertexOffset: vertices.count, enableShadows: shadows)
        vertices.append(contentsOf: top.vertices)
        normals.append(contentsOf: top.normals)
        uvList.append(contentsOf: top.uvList)
        elements.append(top.element)

        if wallHeight != nil {
            let bottom = createGeometryForBottom(vertexOffset: vertices.count)
            vertices.append(contentsOf: bottom.vertices)
            normals.append(contentsOf: bottom.normals)
            uvList.append(contentsOf: bottom.uvList)
            elements.append(bottom.element)
        }

        let float: Float = 0.0
        let sizeOfFloat = MemoryLayout.size(ofValue: float)
        let vec2: vector_float2 = vector2(0, 0)
        let sizeOfVecFloat = MemoryLayout.size(ofValue: vec2)

        sources.append(SCNGeometrySource(vertices: vertices))
        sources.append(SCNGeometrySource(normals: normals))
        let uvData = NSData(bytes: uvList, length: uvList.count * sizeOfVecFloat)
        let uvSource = SCNGeometrySource(data: uvData as Data,
                                         semantic: SCNGeometrySource.Semantic.texcoord,
                                         vectorCount: uvList.count,
                                         usesFloatComponents: true,
                                         componentsPerVector: 2,
                                         bytesPerComponent: sizeOfFloat,
                                         dataOffset: 0,
                                         dataStride: sizeOfVecFloat)
        sources.append(uvSource)

        let originalPosition = position
        let originalMaterials = geometry?.materials ?? [SCNMaterial]()
        
        geometry = SCNGeometry(sources: sources, elements: elements)
        geometry?.materials = originalMaterials
        centerPivot()
        position = originalPosition
    }

    private func createTopGeometry(vertexOffset: Int, enableShadows: Bool) -> (element: SCNGeometryElement, vertices: [SCNVector3], normals: [SCNVector3], uvList: [vector_float2]) {
        var vertices = [SCNVector3]()
        vertices.reserveCapacity(Int(terrainImageSize.height * terrainImageSize.width))
        var normals = [SCNVector3](repeating: SCNVector3(0, 1, 0), count: Int(terrainImageSize.height * terrainImageSize.width))
        var uvList: [vector_float2] = []
        uvList.reserveCapacity(Int(terrainImageSize.height * terrainImageSize.width))
        let cint: CInt = 0
        let sizeOfCInt = MemoryLayout.size(ofValue: cint)

        let geometryData = NSMutableData()
        for y in 0..<Int(terrainImageSize.height) {
            let previousRowStart = (y - 1) * Int(terrainImageSize.width)
            let currentRowStart = y * Int(terrainImageSize.width)

            for x in 0..<Int(terrainImageSize.width) {
                guard let z = TerrainNode.height(heights: terrainHeights, x: x, y: y), let xz = terrainImagePixelsToMeters(imageX: x, imageY: y) else {
                    NSLog("Couldn't coordinates for \(x),\(y)")
                    continue
                }

                vertices.append(SCNVector3Make(xz.x, Float(z), xz.z))

                //texture support
                uvList.append(vector_float2(Float(Float(x) / Float(terrainImageSize.width)), Float(Float(y) / Float(terrainImageSize.height))))

                //past first row, build the faces as we go (skipping first column)
                if y > 0 && x > 0 {
                    let globalBytes: [CInt] = [CInt(previousRowStart + x - 1 + vertexOffset), CInt(currentRowStart + x + vertexOffset), CInt(previousRowStart + x + vertexOffset),
                                         CInt(previousRowStart + x - 1 + vertexOffset), CInt(currentRowStart + x - 1 + vertexOffset), CInt(currentRowStart + x + vertexOffset)]
                    geometryData.append(globalBytes, length: sizeOfCInt * 6)

                    if (enableShadows) {
                        let bytes: [CInt] = [CInt(previousRowStart + x - 1), CInt(currentRowStart + x), CInt(previousRowStart + x),
                                             CInt(previousRowStart + x - 1), CInt(currentRowStart + x - 1), CInt(currentRowStart + x)]
                        TerrainNode.updateNormals(&normals, vertices: vertices, bytes: bytes)
                    }
                }
            }
        }

        for i in 0..<normals.count {
            normals[i] = SCNVector3Normalize(vector: normals[i])
        }

        return (element: SCNGeometryElement(data: geometryData as Data,
                                            primitiveType: .triangles,
                                            primitiveCount: (Int(terrainImageSize.height) - 1) * (Int(terrainImageSize.width) - 1) * 2,
                                            bytesPerIndex: sizeOfCInt),
                vertices: vertices,
                normals: normals,
                uvList: uvList)
    }

    private func createGeometryForBottom(vertexOffset: Int) -> (element: SCNGeometryElement, vertices: [SCNVector3], normals: [SCNVector3], uvList: [vector_float2]) {
        let bottomGeometryData = NSMutableData()
        var vertices = [SCNVector3]()
        vertices.reserveCapacity(4)
        var uvList: [vector_float2] = []
        uvList.reserveCapacity(4)

        let minXZ = terrainImagePixelsToMeters(imageX: 0, imageY: 0)!
        let maxXZ = terrainImagePixelsToMeters(imageX: Int(terrainImageSize.width) - 1, imageY: Int(terrainImageSize.height) - 1)!
        vertices.append(SCNVector3Make(minXZ.x, Float(0.0), minXZ.z))
        uvList.append(vector_float2(Float(0.0), Float(0.0)))
        vertices.append(SCNVector3Make(maxXZ.x, Float(0.0), minXZ.z))
        uvList.append(vector_float2(Float(1.0), Float(0.0)))
        vertices.append(SCNVector3Make(minXZ.x, Float(0.0), maxXZ.z))
        uvList.append(vector_float2(Float(0.0), Float(1.0)))
        vertices.append(SCNVector3Make(maxXZ.x, Float(0.0), maxXZ.z))
        uvList.append(vector_float2(Float(1.0), Float(1.0)))

        let cint: CInt = 0
        let sizeOfCInt = MemoryLayout.size(ofValue: cint)

        let bottomEnd = vertices.count - 1 + vertexOffset
        let bytes: [CInt] = [CInt(bottomEnd - 3), CInt(bottomEnd), CInt(bottomEnd - 1),
                             CInt(bottomEnd - 3), CInt(bottomEnd - 2), CInt(bottomEnd)]
        bottomGeometryData.append(bytes, length: sizeOfCInt * 6)

        return (element: SCNGeometryElement(data: bottomGeometryData as Data,
                                            primitiveType: .triangles,
                                            primitiveCount: (vertices.count / 2 - 1) * 2,
                                            bytesPerIndex: sizeOfCInt),
                vertices: vertices,
                normals: [SCNVector3](repeating: SCNVector3(0, -1, 0), count: vertices.count),
                uvList: uvList)
    }

    private func createGeometryForWall(xs: [Int], ys: [Int], normal: SCNVector3, maxHeight: Float, vertexOffset: Int) -> (element: SCNGeometryElement, vertices: [SCNVector3], normals: [SCNVector3], uvList: [vector_float2]) {
        let sideGeometryData = NSMutableData()
        var vertices = [SCNVector3]()
        vertices.reserveCapacity(xs.count * ys.count * 2)
        var uvList: [vector_float2] = []
        uvList.reserveCapacity(xs.count * ys.count * 2)
        let cint: CInt = 0
        let sizeOfCInt = MemoryLayout.size(ofValue: cint)

        var textureX: Float = 0
        let length = Float(max(xs.count, ys.count))
        let lengthInMeters = Float(!xs.isEmpty ? metersPerPixelX : metersPerPixelY) * Float(length)
        let heightRatio: Float = maxHeight / lengthInMeters

        for x in xs {
            for y in ys {
                guard let z = TerrainNode.height(heights: terrainHeights, x: x, y: y), let xz = terrainImagePixelsToMeters(imageX: x, imageY: y) else {
                    NSLog("Couldn't coordinates for \(x),\(y)")
                    continue
                }

                let vertexBottom = SCNVector3Make(xz.x, 0.0, xz.z)
                vertices.append(vertexBottom)
                let vertexTop = SCNVector3Make(xz.x, Float(z), xz.z)
                vertices.append(vertexTop)

                uvList.append(vector_float2(Float(textureX / length), Float(Float(z) / maxHeight) * heightRatio))
                uvList.append(vector_float2(Float(textureX / length), Float(0)))

                textureX += 1
            }
        }

        for x in 0..<vertices.count where x > 2 && x % 2 != 0 {
            let bytes: [CInt] = [CInt(x + vertexOffset - 3), CInt(x + vertexOffset), CInt(x - 1 + vertexOffset),
                                 CInt(x + vertexOffset - 3), CInt(x - 2 + vertexOffset), CInt(x + vertexOffset)]
            sideGeometryData.append(bytes, length: sizeOfCInt * 6)
        }

        return (element: SCNGeometryElement(data: sideGeometryData as Data,
                                            primitiveType: .triangles,
                                            primitiveCount: (vertices.count / 2 - 1) * 2,
                                            bytesPerIndex: sizeOfCInt),
                vertices: vertices,
                normals: [SCNVector3](repeating: normal, count: vertices.count),
                uvList: uvList)
    }
}

//MARK: - Helpers

extension TerrainNode {
    fileprivate func terrainImagePixelsToMeters(imageX: Int, imageY: Int) -> (x: Float, z: Float)? {
        return (x: Float(imageX) * Float(metersPerPixelX), z: Float(imageY) * Float(metersPerPixelY))
    }

    fileprivate func latLonToMeters(location: CLLocation) -> (x: Float, z: Float) {
        let x = Float(location.coordinate.longitude - southWestCorner.coordinate.longitude) * Float(metersPerLon)
        let z = Float(northEastCorner.coordinate.latitude - location.coordinate.latitude) * Float(metersPerLat)
        return (x: Float(x), z: Float(z))
    }

    fileprivate static func updateNormals(_ normals: inout [SCNVector3], vertices: [SCNVector3], bytes: [CInt]) {
        //normal calculation for the faces. We'll normalize the final value later
        //http://www.iquilezles.org/www/articles/normals/normals.htm

        //TODO: I'm not 100% sure on this, I'm noticing weird shadowing (only noticable with less-complex texture images, like solid colors)
        let face1e1 = vertices[Int(bytes[0])] - vertices[Int(bytes[1])]
        let face1e2 = vertices[Int(bytes[2])] - vertices[Int(bytes[1])]
        let face2e1 = vertices[Int(bytes[3])] - vertices[Int(bytes[4])]
        let face2e2 = vertices[Int(bytes[5])] - vertices[Int(bytes[4])]
        let face1no = SCNVector3CrossProduct(left: face1e2, right: face1e1)
        let face2no = SCNVector3CrossProduct(left: face2e2, right: face2e1)

        for i in [bytes[0], bytes[1], bytes[2]] {
            normals[Int(i)] += face1no
        }
        for i in [bytes[3], bytes[4], bytes[5]] {
            normals[Int(i)] += face2no
        }
    }

    fileprivate static func height(heights: [[Double]], x: Float, z: Float, metersPerX: Double, metersPerY: Double) -> Double? {
        let imageX: Int = Int(x / Float(metersPerX))
        let imageY: Int = Int(z / Float(metersPerY))
        guard let imageHeight = TerrainNode.height(heights: heights, x: imageX, y: imageY) else {
            return nil
        }
        return imageHeight
    }

    fileprivate static func height(heights: [[Double]], x: Int, y: Int) -> Double? {
        guard heights.count > y, y >= 0, heights[y].count > x, x >= 0 else {
            return nil
        }
        return heights[y][x]
    }

    fileprivate static func heightFromImage(x: Int, y: Int, terrainData: UnsafePointer<UInt8>, terrainSize: CGSize, multiplier: Float) -> Double? {
        guard x < Int(terrainSize.width) && y < Int(terrainSize.height) else {
            return nil
        }

        let pixelInfo: Int = ((Int(terrainSize.width) * Int(y)) + Int(x)) * 4

        let r = Float(terrainData[pixelInfo])
        let g = Float(terrainData[pixelInfo + 1])
        let b = Float(terrainData[pixelInfo + 2])

        let terrainHeight = -10000 + ((r * 256 * 256 + g * 256 + b) * 0.1)
        return Double(terrainHeight * multiplier)
    }
}<|MERGE_RESOLUTION|>--- conflicted
+++ resolved
@@ -26,10 +26,6 @@
     
     /// TerrainNode Sizes
     fileprivate var terrainHeights = [[Double]]()
-<<<<<<< HEAD
-    private let api: MapboxImageAPI
-
-=======
     fileprivate var terrainSizeMeters: CGSize {
             let x = Double(northEastCorner.coordinate.longitude - southWestCorner.coordinate.longitude) * metersPerLon
             let z = Double(northEastCorner.coordinate.latitude - southWestCorner.coordinate.latitude) * metersPerLat
@@ -48,8 +44,8 @@
     private(set) var altitudeBounds: (CLLocationDistance, CLLocationDistance) = (0.0, 1.0)
     
     /// APIs and Tile fetching
-    private let api = MapboxImageAPI()
->>>>>>> 1e26d4c1
+    private let api: MapboxImageAPI
+
     fileprivate var pendingFetches = [UUID]()
     private static let queue = DispatchQueue(label: "com.mapbox.scenekit.processing", attributes: [.concurrent])
 
@@ -57,40 +53,29 @@
         fatalError("init(coder:) has not been implemented")
     }
     
-<<<<<<< HEAD
-    @objc convenience public init(minLat: CLLocationDegrees, maxLat: CLLocationDegrees, minLon: CLLocationDegrees, maxLon: CLLocationDegrees) {
-        self.init(api: MapboxImageAPI(), minLat: minLat, maxLat: maxLat, minLon: minLon, maxLon: maxLon)
-    }
-    
+    @objc convenience public init(southWestCorner: CLLocation, northEastCorner: CLLocation) {
+        self.init(api: MapboxImageAPI(), southWestCorner: southWestCorner, northEastCorner: northEastCorner)
+    }
+    
+    @objc convenience public init(mapboxAccessToken: String, southWestCorner: CLLocation, northEastCorner: CLLocation) {
+        self.init(api: MapboxImageAPI(mapboxAccessToken: mapboxAccessToken), southWestCorner: southWestCorner, northEastCorner: northEastCorner)
+    }
+
     @objc convenience public init(mapboxAccessToken: String, minLat: CLLocationDegrees, maxLat: CLLocationDegrees, minLon: CLLocationDegrees, maxLon: CLLocationDegrees) {
-        self.init(api: MapboxImageAPI(mapboxAccessToken: mapboxAccessToken), minLat: minLat, maxLat: maxLat, minLon: minLon, maxLon: maxLon)
-    }
-
-    private init(api: MapboxImageAPI, minLat: CLLocationDegrees, maxLat: CLLocationDegrees, minLon: CLLocationDegrees, maxLon: CLLocationDegrees) {
-        assert(minLat >= -90.0 && minLat <= 90.0 && maxLat >= -90.0 && maxLat <= 90.0, "lats must be between -90.0 and 90.0")
-        assert(minLon >= -180.0 && minLon <= 180.0 && maxLon >= -180.0 && maxLon <= 180.0, "lons must be between -180.0 and 180.0")
-        assert(minLat < maxLat, "minLat must be less than maxLat")
-        assert(minLon < maxLon, "minLon must be less than maxLon")
-
-        self.api = api
-        latBounds = (minLat, maxLat)
-        lonBounds = (minLon, maxLon)
-        metersPerLat = 1 / Math.metersToDegreesForLat(at: maxLon)
-        metersPerLon = 1 / Math.metersToDegreesForLon(at: maxLat)
-
-        let maxLocation = CLLocation(latitude: maxLat, longitude: maxLon)
-        let minLocation = CLLocation(latitude: minLat, longitude: minLon)
-        let distance = maxLocation.distance(from: minLocation) / 1000.0
-
-        initialTerrainZoomLevel = TerrainNode.zoomLevelAtLatitude(lat: maxLat - minLat, distance: distance)
-=======
-    @objc public init(southWestCorner: CLLocation, northEastCorner: CLLocation) {
-        
+        self.init(api: MapboxImageAPI(mapboxAccessToken: mapboxAccessToken), southWestCorner: CLLocation(latitude: minLat, longitude: minLon), northEastCorner: CLLocation(latitude: maxLat, longitude: maxLon))
+    }
+
+    @objc public convenience init(minLat: CLLocationDegrees, maxLat: CLLocationDegrees, minLon: CLLocationDegrees, maxLon: CLLocationDegrees) {
+        self.init(api: MapboxImageAPI(), southWestCorner: CLLocation(latitude: minLat, longitude: minLon), northEastCorner: CLLocation(latitude: maxLat, longitude: maxLon))
+    }
+
+    private init(api: MapboxImageAPI, southWestCorner: CLLocation, northEastCorner: CLLocation) {
         assert(CLLocationCoordinate2DIsValid(southWestCorner.coordinate), "TerrainNode southWestCorner coordinates are invalid.")
         assert(CLLocationCoordinate2DIsValid(northEastCorner.coordinate), "TerrainNode northEastCorner coordinates are invalid.")
         assert(southWestCorner.coordinate.latitude < northEastCorner.coordinate.latitude, "southWestCorner must be South of northEastCorner")
         assert(southWestCorner.coordinate.longitude < northEastCorner.coordinate.longitude, "southWestCorner must be West of northEastCorner")
         
+        self.api = api
         self.southWestCorner = southWestCorner
         self.northEastCorner = northEastCorner
         self.styleZoomLevel = Math.zoomLevelForBounds(southWestCorner: southWestCorner,
@@ -100,17 +85,11 @@
         self.metersPerLat = 1 / Math.metersToDegreesForLat(atLongitude: northEastCorner.coordinate.longitude)
         self.metersPerLon = 1 / Math.metersToDegreesForLon(atLatitude: northEastCorner.coordinate.latitude)
 
->>>>>>> 1e26d4c1
         super.init()
         geometry = SCNBox(width: terrainSizeMeters.width,
                           height: 10.0,
                           length: terrainSizeMeters.height,
                           chamferRadius: 0.0)
-    }
-
-    @objc public convenience init(minLat: CLLocationDegrees, maxLat: CLLocationDegrees, minLon: CLLocationDegrees, maxLon: CLLocationDegrees) {
-        self.init(southWestCorner: CLLocation(latitude: minLat, longitude: minLon),
-                  northEastCorner: CLLocation(latitude: maxLat, longitude: maxLon))
     }
 
     deinit {

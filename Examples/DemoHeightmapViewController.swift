--- conflicted
+++ resolved
@@ -59,23 +59,6 @@
         scene.cameraNode.position = SCNVector3(terrainNode.boundingBox.max.x * 2, 9000, terrainNode.boundingBox.max.z * 2)
         scene.cameraNode.look(at: terrainNode.position)
 
-<<<<<<< HEAD
-        self.progressView?.progress = 0.0
-
-        //Time to hit the web API and load Mapbox heightmap data for the terrain node
-        //Note, you can also wait to place the node until after this fetch has completed. It doesn't have to be in-scene to fetch.
-        let terrainFetcherHandler = progressHandler.registerForProgress()
-        let terrainRendererHandler = progressHandler.registerForProgress()
-        progressHandler.updateProgress(handlerID: terrainRendererHandler, progress: 0, total: 1)
-        terrainNode.fetchTerrainHeights(minWallHeight: 50.0, multiplier: 1.2, progress: { progress, total in
-            self.progressHandler.updateProgress(handlerID: terrainFetcherHandler, progress: progress, total: total)
-        }, completion: {
-            self.progressHandler.updateProgress(handlerID: terrainRendererHandler, progress: 1, total: 1)
-            NSLog("Terrain load complete")
-        })
-
-=======
->>>>>>> 543a0dd6
         applyStyle(styles.first!)
     }
 

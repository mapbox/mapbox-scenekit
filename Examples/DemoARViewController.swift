--- conflicted
+++ resolved
@@ -96,20 +96,6 @@
         terrainNode.geometry?.materials = defaultMaterials()
         arView!.scene.rootNode.addChildNode(terrainNode)
         terrain = terrainNode
-<<<<<<< HEAD
-
-        terrainNode.fetchTerrainHeights(minWallHeight: 50.0, enableDynamicShadows: true, completion: { [weak self] in
-            NSLog("Terrain load complete")
-            guard let `self` = self, let firstLocation = self.locations.first, let lastLocation = self.locations.last else { return }
-            terrainNode.addPolyline(coordinates: self.locations, radius: 10, color: .orange)
-        })
-
-        terrainNode.fetchTerrainTexture("mapbox/satellite-v9", progress: { _, _ in }, completion: { image in
-            NSLog("Texture load complete")
-            terrainNode.geometry?.materials[4].diffuse.contents = image
-        })
-=======
-        
         terrainNode.fetchTerrainAndTexture(minWallHeight: 50.0, enableDynamicShadows: true, textureStyle: "mapbox/satellite-v9", heightProgress: nil, heightCompletion: { fetchError in
             if let fetchError = fetchError {
                 NSLog("Terrain load failed: \(fetchError.localizedDescription)")
@@ -125,7 +111,6 @@
                 terrainNode.geometry?.materials[4].diffuse.contents = image
             }
         }
->>>>>>> 5f1cab22
 
         arView!.isUserInteractionEnabled = true
     }
